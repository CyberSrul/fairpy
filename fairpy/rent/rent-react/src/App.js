import React, {useState, useEffect} from 'react';
import axios from 'axios';
import About from "./components/About";
import Algo from "./components/Algo";
import {Button, Stack} from "@mui/material";
import SimpleAccordion from "./components/ac";

function App() {
<<<<<<< HEAD
  const [numRooms, setNumRooms] = useState('');
  const [agents, setAgents] = useState([]);
  const [totalRent, setTotalRent] = useState(0);
  const [error, setError] = useState('');

  function handleNumRoomsChange(event) {
    setNumRooms(event.target.value);
    setAgents(
      Array(Number(event.target.value))
        .fill('')
        .map(() => ({
          name: '',
          values: Array(Number(event.target.value)).fill(''),
          budget: 0,
        })),
    );
  }

  function handleTotalRentChange(event) {
    setTotalRent(event.target.value);
  }

  function handleAgentChange(event, i) {
    setAgents(
      agents.map((agent, j) => {
        if (i === j) {
          return {
            ...agent,
            name: event.target.value,
          };
        }
        return agent;
      }),
    );
  }

  function handleValueChange(event, i, j) {
    setAgents(
      agents.map((agent, k) => {
        if (i === k) {
          return {
            ...agent,
            values: agent.values.map((value, l) => {
              if (j === l) {
                return event.target.value;
              }
              return value;
            }),
          };
        }
        return agent;
      }),
    );
  }

  function handleBudgetChange(event, i) {
    setAgents(
      agents.map((agent, j) => {
        if (i === j) {
          return {
            ...agent,
            budget: event.target.value,
          };
        }
        return agent;
      }),
    );
  }

  function isDisabled() {
    return agents.some((agent) => !agent.name || agent.values.some((value) => !value)) || !totalRent;
  }

    async function handleSubmit(event) {
    event.preventDefault();
    let errorFound = false;
    agents.forEach((agent) => {
      const valuesTotal = agent.values.reduce((acc, value) => acc + parseInt(value), 0);
      if (valuesTotal !== parseInt(totalRent)) {
        setError(`Total rent does not match sum of values for ${agent.name}`);
        errorFound = true;
      }
    });
    if (!errorFound) {
      setError('');
      try {
        console.log("React: ", agents, totalRent)
        const response = await axios.post('http://localhost:5000/submit', { agents: agents , rent: totalRent});
        console.log("Flask: ", response.data);
      } catch (error) {
        console.error(error);
      }
    }
  }

  return (
    <form>
      <label>
        Number of rooms:
        <select value={numRooms} onChange={handleNumRoomsChange}>
          {[...Array(10)].map((_, i) => (
            <option key={i}>{i + 1}</option>
          ))}
        </select>
      </label>
      <br />
      <label>
        Total Rent:
        <input type="text" value={totalRent} onChange={handleTotalRentChange} />
      </label>
      {numRooms ? (
        <table>
          <thead>
            <tr>
              <th>Agent</th>
              {Array(Number(numRooms)).fill().map((_, i) => <th key={i}>Room {i + 1}</th>)}
              <th>Budget</th>
            </tr>
          </thead>
          <tbody>
            {agents.map((agent, i) => (
              <tr key={i}>
                <td>
                  <input type="text" value={agent.name} onChange={(e) => handleAgentChange(e, i)} />
                </td>
                {agent.values.map((value, j) => (
                  <td key={j}>
                    <input type="text" value={value} onChange={(e) => handleValueChange(e, i, j)} />
                  </td>
                ))}
                <td>
                  <input type="text" value={agent.budget} onChange={(e) => handleBudgetChange(e, i)} />
                </td>
              </tr>
            ))}
          </tbody>
        </table>
      ) : null}
      <br />
      <button type="submit" onClick={handleSubmit} disabled={isDisabled()}>
        Submit
      </button>
      {error && <div>{error}</div>}
    </form>
  );
=======
    const [isVisible, setIsVisible] = useState(false);

    function startVisibility() {
        if (isVisible) {
            return
        }
        setIsVisible(!isVisible);
    }
    function restVisibility(){
        if (isVisible) {
            setIsVisible(!isVisible);
        }
        return
    }
    return (
        <div>
            <About/>
            <br/>
            <div style={{padding: '5px' }}>
                <Stack spacing={2} direction="row" display= 'flex' justifyContent= 'center'>
                    <Button variant="contained" onClick={startVisibility}>Start</Button>
                    <Button variant="contained" onClick={restVisibility}>Rest</Button>
                </Stack>
                <br/>
                <div style={{padding: '10px' ,visibility: isVisible ? 'visible' : 'hidden'}}>
                    <SimpleAccordion />
                </div>
            </div>
        </div>

    )
        ;
>>>>>>> 411378cd
}

export default App;
<|MERGE_RESOLUTION|>--- conflicted
+++ resolved
@@ -1,4 +1,4 @@
-import React, {useState, useEffect} from 'react';
+import React, { useState } from 'react';
 import axios from 'axios';
 import About from "./components/About";
 import Algo from "./components/Algo";
@@ -6,7 +6,6 @@
 import SimpleAccordion from "./components/ac";
 
 function App() {
-<<<<<<< HEAD
   const [numRooms, setNumRooms] = useState('');
   const [agents, setAgents] = useState([]);
   const [totalRent, setTotalRent] = useState(0);
@@ -42,21 +41,38 @@
       }),
     );
   }
+    const [isVisible, setIsVisible] = useState(false);
 
-  function handleValueChange(event, i, j) {
-    setAgents(
-      agents.map((agent, k) => {
-        if (i === k) {
-          return {
-            ...agent,
-            values: agent.values.map((value, l) => {
-              if (j === l) {
-                return event.target.value;
-              }
-              return value;
-            }),
-          };
+    function startVisibility() {
+        if (isVisible) {
+            return
         }
+        setIsVisible(!isVisible);
+    }
+    function restVisibility(){
+        if (isVisible) {
+            setIsVisible(!isVisible);
+        }
+        return
+    }
+    return (
+        <div>
+            <About/>
+            <br/>
+            <div style={{padding: '5px' }}>
+                <Stack spacing={2} direction="row" display= 'flex' justifyContent= 'center'>
+                    <Button variant="contained" onClick={startVisibility}>Start</Button>
+                    <Button variant="contained" onClick={restVisibility}>Rest</Button>
+                </Stack>
+                <br/>
+                <div style={{padding: '10px' ,visibility: isVisible ? 'visible' : 'hidden'}}>
+                    <SimpleAccordion />
+                </div>
+            </div>
+        </div>
+
+    )
+        ;
         return agent;
       }),
     );
@@ -152,40 +168,7 @@
       {error && <div>{error}</div>}
     </form>
   );
-=======
-    const [isVisible, setIsVisible] = useState(false);
-
-    function startVisibility() {
-        if (isVisible) {
-            return
-        }
-        setIsVisible(!isVisible);
-    }
-    function restVisibility(){
-        if (isVisible) {
-            setIsVisible(!isVisible);
-        }
-        return
-    }
-    return (
-        <div>
-            <About/>
-            <br/>
-            <div style={{padding: '5px' }}>
-                <Stack spacing={2} direction="row" display= 'flex' justifyContent= 'center'>
-                    <Button variant="contained" onClick={startVisibility}>Start</Button>
-                    <Button variant="contained" onClick={restVisibility}>Rest</Button>
-                </Stack>
-                <br/>
-                <div style={{padding: '10px' ,visibility: isVisible ? 'visible' : 'hidden'}}>
-                    <SimpleAccordion />
-                </div>
-            </div>
-        </div>
-
-    )
-        ;
->>>>>>> 411378cd
 }
 
 export default App;
+
